import { defineConfig } from 'vitepress'

export default defineConfig({
  title: "Tokamak",
  description: "A server-side framework for Zig",
  base: '/tokamak/',
  ignoreDeadLinks: [
    // Ignore localhost URLs in examples - these are valid URLs users visit when running examples
    /^http:\/\/localhost:\d+/
  ],

  themeConfig: {
    nav: [
      { text: 'Home', link: '/' },
      { text: 'Guide', link: '/guide/getting-started' },
      { text: 'Examples', link: '/guide/examples' },
      { text: 'Reference', link: '/monitoring' }
    ],

<<<<<<< HEAD
    sidebar: [
      {
        text: 'Guide',
        items: [
          { text: 'Getting Started', link: '/guide/getting-started' },
          { text: 'Server', link: '/guide/server' },
          { text: 'Routing', link: '/guide/routing' },
          { text: 'Dependency Injection', link: '/guide/dependency-injection' },
          { text: 'Middlewares', link: '/guide/middlewares' },
          { text: 'Terminal', link: '/guide/terminal' }
        ]
      },
      {
        text: 'Reference',
        items: [
          { text: 'Server', link: '/server' },
          { text: 'Routing', link: '/routing' },
          { text: 'Dependency Injection', link: '/dependency-injection' },
          { text: 'Process Monitoring', link: '/monitoring' },
          { text: 'CLI', link: '/cli' },
          { text: 'TUI', link: '/tui' }
        ]
      }
    ],
=======
    sidebar: {
      '/guide/': [
        {
          text: 'Guide',
          items: [
            { text: 'Getting Started', link: '/guide/getting-started' },
            { text: 'Server', link: '/guide/server' },
            { text: 'Routing', link: '/guide/routing' },
            { text: 'Dependency Injection', link: '/guide/dependency-injection' },
            { text: 'Middlewares', link: '/guide/middlewares' }
          ]
        }
      ],
      '/examples/': [
        {
          text: 'Examples',
          items: [
            { text: 'Overview', link: '/guide/examples' },
            { text: 'hello', link: '/examples/hello' },
            { text: 'hello_app', link: '/examples/hello_app' },
            { text: 'blog', link: '/examples/blog' },
            { text: 'todos_orm_sqlite', link: '/examples/todos_orm_sqlite' },
            { text: 'hello_cli', link: '/examples/hello_cli' },
            { text: 'clown-commander', link: '/examples/clown-commander' },
            { text: 'webview_app', link: '/examples/webview_app' },
            { text: 'hello_ai', link: '/examples/hello_ai' }
          ]
        }
      ],
      '/': [
        {
          text: 'Reference',
          items: [
            { text: 'Server', link: '/server' },
            { text: 'Routing', link: '/routing' },
            { text: 'Dependency Injection', link: '/dependency-injection' },
            { text: 'Process Monitoring', link: '/monitoring' },
            { text: 'CLI', link: '/cli' },
            { text: 'TUI', link: '/tui' }
          ]
        }
      ]
    },
>>>>>>> 796c08a6

    socialLinks: [
      { icon: 'github', link: 'https://github.com/cztomsik/tokamak' }
    ]
  }
})<|MERGE_RESOLUTION|>--- conflicted
+++ resolved
@@ -17,32 +17,6 @@
       { text: 'Reference', link: '/monitoring' }
     ],
 
-<<<<<<< HEAD
-    sidebar: [
-      {
-        text: 'Guide',
-        items: [
-          { text: 'Getting Started', link: '/guide/getting-started' },
-          { text: 'Server', link: '/guide/server' },
-          { text: 'Routing', link: '/guide/routing' },
-          { text: 'Dependency Injection', link: '/guide/dependency-injection' },
-          { text: 'Middlewares', link: '/guide/middlewares' },
-          { text: 'Terminal', link: '/guide/terminal' }
-        ]
-      },
-      {
-        text: 'Reference',
-        items: [
-          { text: 'Server', link: '/server' },
-          { text: 'Routing', link: '/routing' },
-          { text: 'Dependency Injection', link: '/dependency-injection' },
-          { text: 'Process Monitoring', link: '/monitoring' },
-          { text: 'CLI', link: '/cli' },
-          { text: 'TUI', link: '/tui' }
-        ]
-      }
-    ],
-=======
     sidebar: {
       '/guide/': [
         {
@@ -52,7 +26,8 @@
             { text: 'Server', link: '/guide/server' },
             { text: 'Routing', link: '/guide/routing' },
             { text: 'Dependency Injection', link: '/guide/dependency-injection' },
-            { text: 'Middlewares', link: '/guide/middlewares' }
+            { text: 'Middlewares', link: '/guide/middlewares' },
+            { text: 'Terminal', link: '/guide/terminal' }
           ]
         }
       ],
@@ -86,7 +61,6 @@
         }
       ]
     },
->>>>>>> 796c08a6
 
     socialLinks: [
       { icon: 'github', link: 'https://github.com/cztomsik/tokamak' }
